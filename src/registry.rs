//! Mechanism registry *only available with feature `unstable_custom_mechanism`*
//!
//! The Registry allows users to configure which mechanisms are enabled and their order of
//! importance.
//! By default the registry will collect and enable all known Mechanisms. It will prefer external
//! (i.e. coming from 3rd party downstream crates) Mechanisms over the built-in ones and prefers
//! built-in ones roughly by their cryptographic strength, preferring SSO-enabled mechanism.
//! An exception is made for DIGEST_MD5 and CRAM_MD5 which are always given the least priority.
//!
//! So the rough default priority goes:
//! - OPENID20, SAML20, GS2-*, GSSAPI
//! - SCRAM-SHA-256(-PLUS)
//! - SCRAM-SHA-1(-PLUS)
//! - PLAIN, SECURID
//! - LOGIN
//! - ANONYMOUS, EXTERNAL
//! - CRAM_MD5, DIGEST_MD5
//!
//! ## Static compile-time registry using dtolnay's `linkme` crate
//!
// TODO: Explain static registry
//!
//! Note: Due to [rustc issue #47384](https://github.com/rust-lang/rust/issues/47384) the static(s)
//! for your Mechanism MUST be marked `pub` and be reachable by dependent crates, otherwise they
//! may be silently dropped by the compiler.

use crate::alloc::boxed::Box;
use crate::mechanism::Authentication;
use crate::mechname::Mechname;
use core::fmt;

use crate::config::SASLConfig;
use crate::error::SASLError;
pub use crate::session::Side;
#[cfg(feature = "registry_static")]
pub use registry_static::*;

pub type StartFn =
    fn(sasl: &SASLConfig, offered: &[&Mechname]) -> Result<Box<dyn Authentication>, SASLError>;
pub type ServerStartFn = fn(sasl: &SASLConfig) -> Result<Box<dyn Authentication>, SASLError>;

#[derive(Copy, Clone)]
/// Mechanism Implementation
///
/// **NOTE:** The API of custom mechanisms is *not stable*. You MUST NOT rely on API
/// stability over minor version releases of rsasl.
///
/// All mechanisms need to export a `static Mechanism` to be usable by rsasl, see the
/// [registry module documentation][crate::registry] for details.
pub struct Mechanism {
    /// The Mechanism served by this implementation.
    pub mechanism: &'static Mechname,

    pub(crate) priority: usize,

    pub(crate) client: Option<StartFn>,
    pub(crate) server: Option<ServerStartFn>,

    #[cfg_attr(not(feature = "provider"), allow(unused))]
    pub(crate) first: Side,
}
#[cfg(feature = "unstable_custom_mechanism")]
impl Mechanism {
    /// Construct a Mechanism constant for custom mechanisms
    ///
    /// **NOTE:** The API of custom mechanisms is *not stable*. You MUST NOT rely on API
    /// stability over minor version releases of rsasl.
    #[must_use]
    pub const fn build(
        mechanism: &'static Mechname,
        priority: usize,
        client: Option<StartFn>,
        server: Option<ServerStartFn>,
        first: Side,
    ) -> Self {
        Self {
            mechanism,
            priority,
            client,
            server,
            first,
        }
    }
}

impl Mechanism {
    pub fn client(
        &self,
        sasl: &SASLConfig,
        offered: &[&Mechname],
    ) -> Option<Result<Box<dyn Authentication>, SASLError>> {
        self.client.map(|f| f(sasl, offered))
    }

    pub fn server(&self, sasl: &SASLConfig) -> Option<Result<Box<dyn Authentication>, SASLError>> {
        self.server.map(|f| f(sasl))
    }
}

impl fmt::Debug for Mechanism {
    fn fmt(&self, f: &mut fmt::Formatter<'_>) -> fmt::Result {
        f.debug_struct("Mechanism")
            .field("name", &self.mechanism)
            .field("has client", &self.client.is_some())
            .field("has server", &self.server.is_some())
            .finish()
    }
}

impl fmt::Display for Mechanism {
    fn fmt(&self, f: &mut fmt::Formatter<'_>) -> fmt::Result {
        f.write_str(self.mechanism.as_str())
    }
}

#[derive(Debug, Clone)]
/// Registry of available mechanism implementations
///
/// This struct provides a common interface by abstracting the various ways mechanisms may be
/// registered.
pub struct Registry {
    static_mechanisms: &'static [Mechanism],
}

#[cfg(any(test, feature = "config_builder", feature = "testutils"))]
mod config {
    use super::Registry;
    use crate::registry::Mechanism;

    #[cfg(feature = "config_builder")]
    impl Registry {
        #[inline(always)]
        #[must_use]
        /// Construct a registry with the given set of mechanisms, overwriting the default set.
        pub const fn with_mechanisms(mechanisms: &'static [Mechanism]) -> Self {
            Self {
                static_mechanisms: mechanisms,
            }
        }

        pub(crate) fn credentials(authzid: bool) -> Self {
            static CRED_AUTHZID: &[Mechanism] = &[
                #[cfg(feature = "scram-sha-2")]
                    crate::mechanisms::scram::SCRAM_SHA256,
                #[cfg(feature = "scram-sha-1")]
                    crate::mechanisms::scram::SCRAM_SHA1,
                #[cfg(feature = "plain")]
                    crate::mechanisms::plain::PLAIN,
            ];

            static CRED: &[Mechanism] = &[
                #[cfg(feature = "scram-sha-2")]
                    crate::mechanisms::scram::SCRAM_SHA256,
                #[cfg(feature = "scram-sha-1")]
                    crate::mechanisms::scram::SCRAM_SHA1,
                #[cfg(feature = "plain")]
                    crate::mechanisms::plain::PLAIN,
                #[cfg(feature = "login")]
                    crate::mechanisms::login::LOGIN,
            ];

            // Only ever enable LOGIN if no authzid is provided
            let mechanisms = if authzid {
                CRED_AUTHZID
            } else {
                CRED
            };
            Self::with_mechanisms(&mechanisms)
        }
    }

    #[cfg(feature = "registry_static")]
    impl Default for Registry {
        fn default() -> Self {
            Self::with_mechanisms(&super::registry_static::MECHANISMS)
        }
    }

    #[cfg(not(feature = "registry_static"))]
    impl Default for Registry {
        fn default() -> Self {
<<<<<<< HEAD
            Self::with_mechanisms(BUILTIN)
=======
            static BUILTIN: &[Mechanism] = &[
                #[cfg(feature = "scram-sha-2")]
                    crate::mechanisms::scram::SCRAM_SHA256,
                #[cfg(feature = "scram-sha-1")]
                    crate::mechanisms::scram::SCRAM_SHA1,
                #[cfg(feature = "plain")]
                    crate::mechanisms::plain::PLAIN,
                #[cfg(feature = "login")]
                    crate::mechanisms::login::LOGIN,
                #[cfg(feature = "anonymous")]
                    crate::mechanisms::anonymous::ANONYMOUS,
                #[cfg(feature = "external")]
                    crate::mechanisms::external::EXTERNAL,
                #[cfg(feature = "xoauth2")]
                    crate::mechanisms::xoauth2::XOAUTH2,
                #[cfg(feature = "oauthbearer")]
                    crate::mechanisms::oauthbearer::OAUTHBEARER,
            ];

            Registry::with_mechanisms(BUILTIN)
>>>>>>> 4cc5c8db
        }
    }
}

pub type MechanismIter<'a> = core::slice::Iter<'a, Mechanism>;
impl Registry {
    #[inline(always)]
    pub(crate) fn get_mechanisms<'a>(&self) -> MechanismIter<'a> {
        self.static_mechanisms.iter()
    }
}

#[cfg(feature = "registry_static")]
mod registry_static {
    use super::Mechanism;
    pub use linkme::distributed_slice;

    #[distributed_slice]
    pub static MECHANISMS: [Mechanism] = [..];
}
#[cfg(not(feature = "registry_static"))]
mod registry_static {
    use super::Mechanism;

    pub static MECHANISMS: [Mechanism; 0] = [];
}<|MERGE_RESOLUTION|>--- conflicted
+++ resolved
@@ -179,9 +179,6 @@
     #[cfg(not(feature = "registry_static"))]
     impl Default for Registry {
         fn default() -> Self {
-<<<<<<< HEAD
-            Self::with_mechanisms(BUILTIN)
-=======
             static BUILTIN: &[Mechanism] = &[
                 #[cfg(feature = "scram-sha-2")]
                     crate::mechanisms::scram::SCRAM_SHA256,
@@ -201,8 +198,7 @@
                     crate::mechanisms::oauthbearer::OAUTHBEARER,
             ];
 
-            Registry::with_mechanisms(BUILTIN)
->>>>>>> 4cc5c8db
+            Self::with_mechanisms(BUILTIN)
         }
     }
 }
